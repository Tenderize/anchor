# Installing Dependencies

To get started, make sure to setup all the prerequisite tools on your local machine
(an installer has not yet been developed).

## Install Rust

For an introduction to Rust, see the excellent Rust [book](https://doc.rust-lang.org/book/).

```bash
curl --proto '=https' --tlsv1.2 -sSf https://sh.rustup.rs | sh
source $HOME/.cargo/env
rustup component add rustfmt
```

## Install Solana

See the solana [docs](https://docs.solana.com/cli/install-solana-cli-tools) for installation instructions. Version 1.6.3 is required. On macOS and Linux,

```bash
sh -c "$(curl -sSfL https://release.solana.com/v1.6.3/install)"
```

## Install Mocha

Program integration tests are run using [Mocha](https://mochajs.org/).

```bash
npm install -g mocha
```

## Install Anchor

For now, we can use Cargo to install the CLI.

```bash
<<<<<<< HEAD
cargo install --git https://github.com/marinade-finance/anchor anchor-cli --locked
=======
cargo install --git https://github.com/project-serum/anchor --tag v0.4.1 anchor-cli --locked
>>>>>>> ae990e21
```

On Linux systems you may need to install additional dependencies if `cargo install` fails. On Ubuntu,

```bash
sudo apt-get update && apt-get upgrade && apt-get install -y pkg-config build-essential libudev-dev
```

To install the JavaScript package.

```bash
npm install -g @project-serum/anchor
```

Make sure your `NODE_PATH` is set properly so that globally installed modules
can be resolved.<|MERGE_RESOLUTION|>--- conflicted
+++ resolved
@@ -34,11 +34,7 @@
 For now, we can use Cargo to install the CLI.
 
 ```bash
-<<<<<<< HEAD
 cargo install --git https://github.com/marinade-finance/anchor anchor-cli --locked
-=======
-cargo install --git https://github.com/project-serum/anchor --tag v0.4.1 anchor-cli --locked
->>>>>>> ae990e21
 ```
 
 On Linux systems you may need to install additional dependencies if `cargo install` fails. On Ubuntu,
