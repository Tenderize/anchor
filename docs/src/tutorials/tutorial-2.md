--- conflicted
+++ resolved
@@ -61,11 +61,7 @@
 
 If any of these constraints do not hold, then the `increment` instruction will never be executed.
 This allows us to completely separate account validation from our program's business logic, allowing us
-<<<<<<< HEAD
 to reason about each concern more easily. For more, see the full [list](https://github.com/marinade-finance/anchor#accounts-attribute-syntax) of account constraints.
-=======
-to reason about each concern more easily. For more, see the full [list](https://docs.rs/anchor-lang/latest/anchor_lang/derive.Accounts.html) of account constraints.
->>>>>>> ae990e21
 
 ## Next Steps
 
