//! DSL syntax tokens.

#[cfg(feature = "idl")]
use crate::idl::{IdlAccount, IdlAccountItem, IdlAccounts};
use anyhow::Result;
#[cfg(feature = "idl")]
use heck::MixedCase;
use proc_macro2::{Span, TokenStream};
use quote::quote;
use std::{
    collections::HashMap,
    ops::{Deref, DerefMut, Range},
};
use syn::{
    punctuated::Punctuated, spanned::Spanned, Fields, Generics, Ident, ItemStruct, LitByteStr,
    LitInt, LitStr, Token, Variant,
};

pub mod accounts;
pub mod codegen;
#[cfg(feature = "hash")]
pub mod hash;
#[cfg(not(feature = "hash"))]
pub(crate) mod hash;
#[cfg(feature = "idl")]
pub mod idl;
pub mod parser;

#[derive(Debug)]
pub struct Program {
    pub state: Option<State>,
    pub ixs: Vec<Ix>,
    pub name: syn::Ident,
    pub program_mod: syn::ItemMod,
}

// State struct singleton.
#[derive(Debug)]
pub struct State {
    pub name: String,
    pub strct: syn::ItemStruct,
    pub ctor_and_anchor: Option<(syn::ImplItemMethod, syn::Ident)>,
    pub impl_block_and_methods: Option<(syn::ItemImpl, Vec<StateIx>)>,
    pub interfaces: Option<Vec<StateInterface>>,
}

#[derive(Debug)]
pub struct StateIx {
    pub raw_method: syn::ImplItemMethod,
    pub ident: syn::Ident,
    pub args: Vec<IxArg>,
    pub anchor_ident: syn::Ident,
    // True if there exists a &self on the method.
    pub has_receiver: bool,
}

#[derive(Debug)]
pub struct StateInterface {
    pub trait_name: String,
    pub methods: Vec<StateIx>,
}

#[derive(Debug)]
pub struct Ix {
    pub raw_method: syn::ItemFn,
    pub ident: syn::Ident,
    pub args: Vec<IxArg>,
    // The ident for the struct deriving Accounts.
    pub anchor_ident: syn::Ident,
}

#[derive(Debug)]
pub struct IxArg {
    pub name: proc_macro2::Ident,
    pub raw_arg: syn::PatType,
}

#[derive(Debug)]
pub enum ErrorItem {
    Enum(ErrorEnum),
    Struct(ErrorStruct),
}

#[derive(Debug)]
pub struct ErrorEnum {
    // pub name: String,
    pub ident: syn::Ident,
    pub generics: Generics,
    pub variants: Vec<ErrorVariant>,
    pub custom_code_range: Option<Range<u32>>,
}

#[derive(Debug)]
pub struct ErrorStruct {
    pub ident: Ident,
    pub fields: Fields,
    pub target: ErrorTarget,
    pub message: Option<ErrorVariantMessage>,
    pub raw: ItemStruct,
}

#[derive(Debug)]
pub struct ErrorVariant {
    pub ident: Ident,
    pub fields: Fields,
    pub target: ErrorTarget,
    pub message: Option<ErrorVariantMessage>,
    pub raw: Variant,
}

#[derive(Debug)]
pub enum ErrorTarget {
    Custom(Option<LitInt>),
    Alias(Ident),
    From { field_index: usize },
}

#[derive(Debug)]
<<<<<<< HEAD
pub struct ErrorVariantMessage {
    pub format: LitStr,
    pub positinal_args: TokenStream,
    pub named_args: TokenStream,
=======
pub enum Constraint {
    Signer(ConstraintSigner),
    BelongsTo(ConstraintBelongsTo),
    Literal(ConstraintLiteral),
    Owner(ConstraintOwner),
    RentExempt(ConstraintRentExempt),
    Seeds(ConstraintSeeds),
    Executable(ConstraintExecutable),
>>>>>>> ae990e21
}

pub struct WithContext<T, C> {
    inner: T,
    context: C,
}

impl<T, C> WithContext<T, C> {
    pub fn new(inner: T, context: C) -> Self {
        Self { inner, context }
    }

    pub fn context(&self) -> C
    where
        C: Clone,
    {
        self.context.clone()
    }

    pub fn into_inner(self) -> T {
        self.inner
    }
}

impl<T, C> Deref for WithContext<T, C> {
    type Target = T;

    fn deref(&self) -> &Self::Target {
        &self.inner
    }
}

<<<<<<< HEAD
impl<T, C> DerefMut for WithContext<T, C> {
    fn deref_mut(&mut self) -> &mut Self::Target {
        &mut self.inner
    }
=======
#[derive(Debug)]
pub struct ConstraintExecutable {}

#[derive(Debug)]
pub struct Error {
    pub name: String,
    pub raw_enum: syn::ItemEnum,
    pub ident: syn::Ident,
    pub codes: Vec<ErrorCode>,
>>>>>>> ae990e21
}

type WithSpan<T> = WithContext<T, Span>;

impl<T> Spanned for WithSpan<T> {
    fn span(&self) -> Span {
        self.context()
    }
}<|MERGE_RESOLUTION|>--- conflicted
+++ resolved
@@ -116,21 +116,10 @@
 }
 
 #[derive(Debug)]
-<<<<<<< HEAD
 pub struct ErrorVariantMessage {
     pub format: LitStr,
     pub positinal_args: TokenStream,
     pub named_args: TokenStream,
-=======
-pub enum Constraint {
-    Signer(ConstraintSigner),
-    BelongsTo(ConstraintBelongsTo),
-    Literal(ConstraintLiteral),
-    Owner(ConstraintOwner),
-    RentExempt(ConstraintRentExempt),
-    Seeds(ConstraintSeeds),
-    Executable(ConstraintExecutable),
->>>>>>> ae990e21
 }
 
 pub struct WithContext<T, C> {
@@ -163,25 +152,16 @@
     }
 }
 
-<<<<<<< HEAD
 impl<T, C> DerefMut for WithContext<T, C> {
     fn deref_mut(&mut self) -> &mut Self::Target {
         &mut self.inner
     }
-=======
-#[derive(Debug)]
-pub struct ConstraintExecutable {}
-
-#[derive(Debug)]
-pub struct Error {
-    pub name: String,
-    pub raw_enum: syn::ItemEnum,
-    pub ident: syn::Ident,
-    pub codes: Vec<ErrorCode>,
->>>>>>> ae990e21
 }
 
 type WithSpan<T> = WithContext<T, Span>;
+
+#[derive(Debug)]
+pub struct ConstraintExecutable {}
 
 impl<T> Spanned for WithSpan<T> {
     fn span(&self) -> Span {
